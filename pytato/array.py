--- conflicted
+++ resolved
@@ -1678,7 +1678,6 @@
     return tuple(Axis(frozenset()) for _ in range(ndim))
 
 
-<<<<<<< HEAD
 @dataclass(frozen=True, eq=True)
 class _PytatoFrameSummary:
     """Class to store a single call frame."""
@@ -1766,10 +1765,6 @@
         return frozenset((c,))
     else:
         return frozenset()
-=======
-def _get_default_tags() -> FrozenSet[Tag]:
-    return frozenset()
->>>>>>> 57afae65
 
 
 def matmul(x1: Array, x2: Array) -> Array:
