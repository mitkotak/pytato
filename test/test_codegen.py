#!/usr/bin/env python

__copyright__ = "Copyright (C) 2020 Andreas Kloeckner"

__license__ = """
Permission is hereby granted, free of charge, to any person obtaining a copy
of this software and associated documentation files (the "Software"), to deal
in the Software without restriction, including without limitation the rights
to use, copy, modify, merge, publish, distribute, sublicense, and/or sell
copies of the Software, and to permit persons to whom the Software is
furnished to do so, subject to the following conditions:

The above copyright notice and this permission notice shall be included in
all copies or substantial portions of the Software.

THE SOFTWARE IS PROVIDED "AS IS", WITHOUT WARRANTY OF ANY KIND, EXPRESS OR
IMPLIED, INCLUDING BUT NOT LIMITED TO THE WARRANTIES OF MERCHANTABILITY,
FITNESS FOR A PARTICULAR PURPOSE AND NONINFRINGEMENT. IN NO EVENT SHALL THE
AUTHORS OR COPYRIGHT HOLDERS BE LIABLE FOR ANY CLAIM, DAMAGES OR OTHER
LIABILITY, WHETHER IN AN ACTION OF CONTRACT, TORT OR OTHERWISE, ARISING FROM,
OUT OF OR IN CONNECTION WITH THE SOFTWARE OR THE USE OR OTHER DEALINGS IN
THE SOFTWARE.
"""

import itertools
import operator
import sys

import loopy as lp
import numpy as np
import pyopencl as cl
import pyopencl.array as cl_array  # noqa
import pyopencl.cltypes as cltypes  # noqa
import pyopencl.tools as cl_tools  # noqa
from pyopencl.tools import (  # noqa
        pytest_generate_tests_for_pyopencl as pytest_generate_tests)
import pytest  # noqa
from loopy.version import LOOPY_USE_LANGUAGE_VERSION_2018_2  # noqa

import pytato as pt
from pytato.array import Placeholder
from testlib import assert_allclose_to_numpy
import pymbolic.primitives as p


def does_lpy_support_knl_callables():
    try:
        from loopy import TranslationUnit  # noqa: F401
        return True
    except ImportError:
        return False


def test_basic_codegen(ctx_factory):
    ctx = ctx_factory()
    queue = cl.CommandQueue(ctx)

    x = Placeholder("x", (5,), np.int)
    prog = pt.generate_loopy(x * x, cl_device=queue.device)
    x_in = np.array([1, 2, 3, 4, 5])
    _, (out,) = prog(queue, x=x_in)
    assert (out == x_in * x_in).all()


def test_scalar_placeholder(ctx_factory):
    ctx = ctx_factory()
    queue = cl.CommandQueue(ctx)

    x = Placeholder("x", (), np.int)
    prog = pt.generate_loopy(x, cl_device=queue.device)
    x_in = np.array(1)
    _, (x_out,) = prog(queue, x=x_in)
    assert np.array_equal(x_out, x_in)


# https://github.com/inducer/pytato/issues/15
@pytest.mark.xfail  # shape inference solver: not yet implemented
def test_size_param(ctx_factory):
    ctx = ctx_factory()
    queue = cl.CommandQueue(ctx)

    n = pt.make_size_param(name="n")
    pt.make_placeholder(name="x", shape=n, dtype=np.int)
    prog = pt.generate_loopy(n, cl_device=queue.device)
    x_in = np.array([1, 2, 3, 4, 5])
    _, (n_out,) = prog(queue, x=x_in)
    assert n_out == 5


@pytest.mark.parametrize("x1_ndim", (1, 2))
@pytest.mark.parametrize("x2_ndim", (1, 2))
def test_matmul(ctx_factory, x1_ndim, x2_ndim):
    ctx = ctx_factory()
    queue = cl.CommandQueue(ctx)

    def get_array(ndim):
        arr = np.array([[1, 2], [3, 4]])
        return arr[(0,) * (arr.ndim - ndim)]

    x1_in = get_array(x1_ndim)
    x2_in = get_array(x2_ndim)

    x1 = pt.make_data_wrapper(x1_in)
    x2 = pt.make_data_wrapper(x2_in)
    prog = pt.generate_loopy(x1 @ x2, cl_device=queue.device)
    _, (out,) = prog(queue)

    assert (out == x1_in @ x2_in).all()


def test_data_wrapper(ctx_factory):
    ctx = ctx_factory()
    queue = cl.CommandQueue(ctx)

    # Without name/shape
    x_in = np.array([1, 2, 3, 4, 5])
    x = pt.make_data_wrapper(x_in)
    prog = pt.generate_loopy(x, cl_device=queue.device)
    _, (x_out,) = prog(queue)
    assert (x_out == x_in).all()

    # With name/shape
    x_in = np.array([[1, 2], [3, 4], [5, 6]])
    n = pt.make_size_param("n")
    x = pt.make_data_wrapper(x_in, name="x", shape=(n, 2))
    prog = pt.generate_loopy(x, cl_device=queue.device)
    _, (x_out,) = prog(queue)
    assert (x_out == x_in).all()


def test_codegen_with_DictOfNamedArrays(ctx_factory):  # noqa
    ctx = ctx_factory()
    queue = cl.CommandQueue(ctx)

    x = Placeholder("x", (5,), np.int)
    y = Placeholder("y", (5,), np.int)
    x_in = np.array([1, 2, 3, 4, 5])
    y_in = np.array([6, 7, 8, 9, 10])

    result = pt.DictOfNamedArrays(dict(x_out=x, y_out=y))

    # Without return_dict.
    prog = pt.generate_loopy(result, cl_device=queue.device,
            options=lp.Options(return_dict=False))
    _, (x_out, y_out) = prog(queue, x=x_in, y=y_in)
    assert (x_out == x_in).all()
    assert (y_out == y_in).all()

    # With return_dict.
    prog = pt.generate_loopy(result, cl_device=queue.device)

    _, outputs = prog(queue, x=x_in, y=y_in)
    assert (outputs["x_out"] == x_in).all()
    assert (outputs["y_out"] == y_in).all()


@pytest.mark.parametrize("shift", (-1, 1, 0, -20, 20))
@pytest.mark.parametrize("axis", (0, 1))
def test_roll(ctx_factory, shift, axis):
    cl_ctx = ctx_factory()
    queue = cl.CommandQueue(cl_ctx)

    n = pt.make_size_param("n")
    x = pt.make_placeholder(name="x", shape=(n, n), dtype=np.float64)

    x_in = np.arange(1., 10.).reshape(3, 3)
    assert_allclose_to_numpy(pt.roll(x, shift=shift, axis=axis),
                              queue,
                              {x: x_in})


@pytest.mark.parametrize("axes", (
    (), (0, 1), (1, 0),
    (0, 1, 2), (0, 2, 1), (1, 0, 2), (1, 2, 0), (2, 0, 1), (2, 1, 0)))
def test_axis_permutation(ctx_factory, axes):
    cl_ctx = ctx_factory()
    queue = cl.CommandQueue(cl_ctx)

    ndim = len(axes)
    shape = (3, 4, 5)[:ndim]

    from numpy.random import default_rng
    rng = default_rng()

    x_in = rng.random(size=shape)

    x = pt.make_data_wrapper(x_in)
    assert_allclose_to_numpy(pt.transpose(x, axes), queue)


def test_transpose(ctx_factory):
    cl_ctx = ctx_factory()
    queue = cl.CommandQueue(cl_ctx)

    shape = (2, 8)

    from numpy.random import default_rng
    rng = default_rng()
    x_in = rng.random(size=shape)

    x = pt.make_data_wrapper(x_in)
    assert_allclose_to_numpy(x.T, queue)


# Doesn't include: ? (boolean), g (float128), G (complex256)
ARITH_DTYPES = "bhilqpBHILQPfdFD"


def reverse_args(f):
    def wrapper(*args):
        return f(*reversed(args))
    return wrapper


@pytest.mark.parametrize("which", ("add", "sub", "mul", "truediv", "pow",
                                   "equal", "not_equal", "less", "less_equal",
                                   "greater", "greater_equal", "logical_and",
                                   "logical_or"))
@pytest.mark.parametrize("reverse", (False, True))
def test_scalar_array_binary_arith(ctx_factory, which, reverse):
    cl_ctx = ctx_factory()
    queue = cl.CommandQueue(cl_ctx)
    not_valid_in_complex = which in ["equal", "not_equal", "less", "less_equal",
                                     "greater", "greater_equal",
                                     "logical_and", "logical_or"]

    try:
        pt_op = getattr(operator, which)
        np_op = getattr(operator, which)
    except AttributeError:
        pt_op = getattr(pt, which)
        np_op = getattr(np, which)

    if reverse:
        pt_op = reverse_args(pt_op)
        np_op = reverse_args(np_op)

    x_orig = 7
    y_orig = np.array([1, 2, 3, 4, 5])

    for first_dtype in (int, float, complex):
        x_in = first_dtype(x_orig)

        if first_dtype == complex and not_valid_in_complex:
            continue

        exprs = {}
        for dtype in ARITH_DTYPES:
            if dtype in "FDG" and not_valid_in_complex:
                continue
            y = pt.make_data_wrapper(
                    y_orig.astype(dtype), name=f"y{dtype}")
            exprs[dtype] = pt_op(x_in, y)

        prog = pt.generate_loopy(exprs, cl_device=queue.device)

        _, outputs = prog(queue)

        for dtype in exprs:
            out = outputs[dtype]
            out_ref = np_op(x_in, y_orig.astype(dtype))

            assert out.dtype == out_ref.dtype, (out.dtype, out_ref.dtype)
            # In some cases ops are done in float32 in loopy but float64 in numpy.
            assert np.allclose(out, out_ref), (out, out_ref)


@pytest.mark.parametrize("which", ("add", "sub", "mul", "truediv", "pow",
                                   "equal", "not_equal", "less", "less_equal",
                                   "greater", "greater_equal", "logical_or",
                                   "logical_and"))
@pytest.mark.parametrize("reverse", (False, True))
def test_array_array_binary_arith(ctx_factory, which, reverse):
    if which == "sub":
        pytest.skip("https://github.com/inducer/loopy/issues/131")

    cl_ctx = ctx_factory()
    queue = cl.CommandQueue(cl_ctx)
    not_valid_in_complex = which in ["equal", "not_equal", "less", "less_equal",
                                     "greater", "greater_equal",
                                     "logical_and", "logical_or"]

    try:
        pt_op = getattr(operator, which)
        np_op = getattr(operator, which)
    except AttributeError:
        pt_op = getattr(pt, which)
        np_op = getattr(np, which)

    if reverse:
        pt_op = reverse_args(pt_op)
        np_op = reverse_args(np_op)

    x_orig = np.array([1, 2, 3, 4, 5])
    y_orig = np.array([10, 9, 8, 7, 6])

    for first_dtype in ARITH_DTYPES:
        if first_dtype in "FDG" and not_valid_in_complex:
            continue

        x_in = x_orig.astype(first_dtype)
        x = pt.make_data_wrapper(x_in, name="x")

        exprs = {}
        for dtype in ARITH_DTYPES:
            if dtype in "FDG" and not_valid_in_complex:
                continue
            y = pt.make_data_wrapper(
                    y_orig.astype(dtype), name=f"y{dtype}")
            exprs[dtype] = pt_op(x, y)

        prog = pt.generate_loopy(exprs, cl_device=queue.device)

        _, outputs = prog(queue)

        for dtype in ARITH_DTYPES:
            if dtype in "FDG" and not_valid_in_complex:
                continue
            out = outputs[dtype]
            out_ref = np_op(x_in, y_orig.astype(dtype))

            assert out.dtype == out_ref.dtype, (out.dtype, out_ref.dtype)
            # In some cases ops are done in float32 in loopy but float64 in numpy.
            assert np.allclose(out, out_ref), (out, out_ref)


@pytest.mark.parametrize("which", ("neg", "pos"))
def test_unary_arith(ctx_factory, which):
    cl_ctx = ctx_factory()
    queue = cl.CommandQueue(cl_ctx)

    op = getattr(operator, which)

    x_orig = np.array([1, 2, 3, 4, 5])

    exprs = {}
    for dtype in ARITH_DTYPES:
        exprs[dtype] = op(
                pt.make_data_wrapper(x_orig.astype(dtype)))

    prog = pt.generate_loopy(exprs, cl_device=queue.device)

    _, outputs = prog(queue)

    for dtype in ARITH_DTYPES:
        out = outputs[dtype]
        out_ref = op(x_orig.astype(dtype))

        assert out.dtype == out_ref.dtype
        assert np.array_equal(out, out_ref)


def generate_test_slices_for_dim(dim_bound):
    # Include scalars to test indexing.
    for i in range(dim_bound):
        yield i

    for i in range(0, dim_bound):
        for j in range(i + 1, 1 + dim_bound):
            yield slice(i, j, None)


def generate_test_slices(shape):
    yield from itertools.product(*map(generate_test_slices_for_dim, shape))


@pytest.mark.parametrize("shape", [(3,), (2, 2), (1, 2, 1)])
def test_slice(ctx_factory, shape):
    cl_ctx = ctx_factory()
    queue = cl.CommandQueue(cl_ctx)

    from numpy.random import default_rng
    rng = default_rng()

    x_in = rng.random(size=shape)
    x = pt.make_data_wrapper(x_in)

    outputs = {}
    ref_outputs = {}

    i = 0
    for slice_ in generate_test_slices(shape):
        outputs[f"out_{i}"] = x[slice_]
        ref_outputs[f"out_{i}"] = x_in[slice_]
        i += 1

    prog = pt.generate_loopy(outputs, cl_device=queue.device)

    _, outputs = prog(queue)

    for output in outputs:
        x_out = outputs[output]
        x_ref = ref_outputs[output]
        assert (x_out == x_ref).all()


@pytest.mark.parametrize("input_dims", (1, 2, 3))
def test_stack(ctx_factory, input_dims):
    cl_ctx = ctx_factory()
    queue = cl.CommandQueue(cl_ctx)

    shape = (2, 2, 2)[:input_dims]

    from numpy.random import default_rng
    rng = default_rng()
    x_in = rng.random(size=shape)
    y_in = rng.random(size=shape)

    x = pt.make_data_wrapper(x_in)
    y = pt.make_data_wrapper(y_in)

    for axis in range(0, 1 + input_dims):
        assert_allclose_to_numpy(pt.stack((x, y), axis=axis), queue)


def test_concatenate(ctx_factory):
    cl_ctx = ctx_factory()
    queue = cl.CommandQueue(cl_ctx)

    from numpy.random import default_rng
    rng = default_rng()
    x0_in = rng.random(size=(3, 9, 3))
    x1_in = rng.random(size=(3, 11, 3))
    x2_in = rng.random(size=(3, 22, 3))

    x0 = pt.make_data_wrapper(x0_in)
    x1 = pt.make_data_wrapper(x1_in)
    x2 = pt.make_data_wrapper(x2_in)

    assert_allclose_to_numpy(pt.concatenate((x0, x1, x2), axis=1), queue)


@pytest.mark.parametrize("oldshape", [(36,),
                                      (3, 3, 4),
                                      (12, 3),
                                      (2, 2, 3, 3, 1)])
@pytest.mark.parametrize("newshape", [(-1,),
                                      (-1, 6),
                                      (4, 9),
                                      (9, -1),
                                      (36, -1)])
def test_reshape(ctx_factory, oldshape, newshape):
    cl_ctx = ctx_factory()
    queue = cl.CommandQueue(cl_ctx)

    from numpy.random import default_rng
    rng = default_rng()
    x_in = rng.random(size=oldshape)

    x = pt.make_data_wrapper(x_in)

    assert_allclose_to_numpy(pt.reshape(x, newshape=newshape), queue)


def test_dict_of_named_array_codegen_avoids_recomputation():
    x = pt.make_placeholder(shape=(10, 4), dtype=float, name="x")
    y = 2*x
    z = y + 4*x

    yz = pt.DictOfNamedArrays({"y": y, "z": z})

    knl = pt.generate_loopy(yz).kernel
    assert ("y" in knl.id_to_insn["z_store"].read_dependency_names())


def test_dict_to_loopy_kernel(ctx_factory):
    cl_ctx = ctx_factory()
    queue = cl.CommandQueue(cl_ctx)

    from numpy.random import default_rng
    rng = default_rng()
    x_in = rng.random(10)

    x = pt.make_data_wrapper(x_in)
    y = 2*x
    z = 3*x

    _, result_dict = pt.generate_loopy({"y": y, "z": z}, cl_device=queue.device)(
            queue)
    np.testing.assert_allclose(result_dict["y"], 2*x_in)
    np.testing.assert_allclose(result_dict["z"], 3*x_in)


def test_only_deps_as_knl_args():
    # See https://gitlab.tiker.net/inducer/pytato/-/issues/13
    x = pt.make_placeholder(name="x", shape=(10, 4), dtype=float)
    y = pt.make_placeholder(name="y", shape=(10, 4), dtype=float)  # noqa:F841

    z = 2*x
    knl = pt.generate_loopy(z).kernel

    assert "x" in knl.arg_dict
    assert "y" not in knl.arg_dict


@pytest.mark.parametrize("dtype", (np.float32, np.float64))
@pytest.mark.parametrize("function_name", ("abs", "sin", "cos", "tan", "arcsin",
    "arccos", "arctan", "sinh", "cosh", "tanh", "exp", "log", "log10", "sqrt"))
def test_math_functions(ctx_factory, dtype, function_name):
    cl_ctx = ctx_factory()
    queue = cl.CommandQueue(cl_ctx)

    from numpy.random import default_rng
    rng = default_rng()
    x_in = rng.random(size=(10, 4)).astype(dtype)

    x = pt.make_data_wrapper(x_in)
    pt_func = getattr(pt, function_name)
    np_func = getattr(np, function_name)

    _, (y,) = pt.generate_loopy(pt_func(x),
            cl_device=queue.device)(queue)
    np.testing.assert_allclose(y, np_func(x_in), rtol=1e-6)


@pytest.mark.parametrize("dtype", (np.int32, np.int64, np.float32, np.float64))
def test_full_zeros_ones(ctx_factory, dtype):
    cl_ctx = ctx_factory()
    queue = cl.CommandQueue(cl_ctx)

    _, (z,) = pt.generate_loopy(pt.zeros(10, dtype),
            cl_device=queue.device)(queue)
    _, (o,) = pt.generate_loopy(pt.ones(10, dtype),
            cl_device=queue.device)(queue)
    _, (t,) = pt.generate_loopy(pt.full(10, 2, dtype),
            cl_device=queue.device)(queue)

    for ary in (z, o, t):
        assert ary.dtype == dtype

    assert (z == 0).all()
    assert (o == 1).all()
    assert (t == 2).all()


def test_passsing_bound_arguments_raises(ctx_factory):
    queue = cl.CommandQueue(ctx_factory())

    x = pt.make_data_wrapper(np.ones(10), name="x")
    prg = pt.generate_loopy(42*x, cl_device=queue.device)

    with pytest.raises(ValueError):
        evt, (out2,) = prg(queue, x=np.random.rand(10))


@pytest.mark.parametrize("shape1, shape2", (
                                            [(10, 4), ()],
                                            [(), (10, 4)],
                                            [(3,), (32, 32, 3)],
                                            [(32, 32, 3), (3,)],
                                            [(32, 22, 1), (3,)],
                                            [(4, 1, 3), (1, 7, 1)],
                                            [(4, 1, 3), (1, p.Variable("n")+2, 1)],
                                           ))
def test_broadcasting(ctx_factory, shape1, shape2):
    from numpy.random import default_rng
    from pymbolic.mapper.evaluator import evaluate

    queue = cl.CommandQueue(ctx_factory())

    rng = default_rng()
    n = rng.integers(20, 40)
    pt_n = pt.make_size_param("n")

    x_in = rng.random(evaluate(shape1, {"n": n})).astype(np.int8)
    y_in = rng.random(evaluate(shape2, {"n": n})).astype(np.int8)
    x = pt.make_data_wrapper(x_in, shape=evaluate(shape1, {"n": pt_n}))
    y = pt.make_data_wrapper(y_in, shape=evaluate(shape2, {"n": pt_n}))

    prg = pt.generate_loopy(x+y, cl_device=queue.device)

    if "n" in prg.kernel.arg_dict:
        evt, (out,) = prg(queue, n=n)
    else:
        evt, (out,) = prg(queue)

    np.testing.assert_allclose(out, x_in+y_in)


@pytest.mark.parametrize("which", ("maximum", "minimum"))
def test_maximum_minimum(ctx_factory, which):
    cl_ctx = ctx_factory()
    queue = cl.CommandQueue(cl_ctx)

    from numpy.random import default_rng
    rng = default_rng()

    def _get_rand_with_nans(shape):
        arr = rng.random(size=shape)
        mask = rng.choice([False, True], shape)
        arr[mask] = np.nan
        return arr

    x1_in = _get_rand_with_nans((10, 4))
    x2_in = _get_rand_with_nans((10, 4))

    x1 = pt.make_data_wrapper(x1_in)
    x2 = pt.make_data_wrapper(x2_in)
    pt_func = getattr(pt, which)
    np_func = getattr(np, which)

    _, (y,) = pt.generate_loopy(pt_func(x1, x2),
                                cl_device=queue.device)(queue)
    np.testing.assert_allclose(y, np_func(x1_in, x2_in), rtol=1e-6)


<<<<<<< HEAD
@pytest.mark.skipif(not does_lpy_support_knl_callables(), reason="loopy does not"
        " support calling kernels")
def test_call_loopy(ctx_factory):
    from pytato.loopy import call_loopy
    cl_ctx = ctx_factory()
    queue = cl.CommandQueue(cl_ctx)
    x_in = np.random.rand(10, 4)
    x = pt.make_placeholder(shape=(10, 4), dtype=np.float64, name="x")
    y = 2*x

    knl = lp.make_function(
            "{[i, j]: 0<=i<10 and 0<=j<4}",
            """
            Z[i] = 10*sum(j, Y[i, j])
            """, name="callee")

    loopyfunc = call_loopy(knl, bindings={"Y": y}, entrypoint="callee")
    z = loopyfunc["Z"]

    evt, (z_out, ) = pt.generate_loopy(2*z, cl_device=queue.device)(queue, x=x_in)

    assert (z_out == 40*(x_in.sum(axis=1))).all()


@pytest.mark.skipif(not does_lpy_support_knl_callables(), reason="loopy does not"
        " support calling kernels")
def test_call_loopy_with_same_callee_names(ctx_factory):
    from pytato.loopy import call_loopy

    queue = cl.CommandQueue(ctx_factory())

    u_in = np.random.rand(10)
    twice = lp.make_function(
            "{[i]: 0<=i<10}",
            """
            y[i] = 2*x[i]
            """, name="callee")

    thrice = lp.make_function(
            "{[i]: 0<=i<10}",
            """
            y[i] = 3*x[i]
            """, name="callee")

    u = pt.make_data_wrapper(u_in)
    cuatro_u = 2*call_loopy(twice, {"x": u}, "callee")["y"]
    nueve_u = 3*call_loopy(thrice, {"x": u}, "callee")["y"]

    out = pt.DictOfNamedArrays({"cuatro_u": cuatro_u, "nueve_u": nueve_u})

    evt, out_dict = pt.generate_loopy(out, cl_device=queue.device,
                                      options=lp.Options(return_dict=True))(queue)
    np.testing.assert_allclose(out_dict["cuatro_u"], 4*u_in)
    np.testing.assert_allclose(out_dict["nueve_u"], 9*u_in)


def test_exprs_with_named_arrays(ctx_factory):
    queue = cl.CommandQueue(ctx_factory())
    x_in = np.random.rand(10, 4)
    x = pt.make_data_wrapper(x_in)
    y1y2 = pt.make_dict_of_named_arrays({"y1": 2*x, "y2": 3*x})
    res = 21*y1y2["y1"]
    evt, (out,) = pt.generate_loopy(res, cl_device=queue.device)(queue)

    np.testing.assert_allclose(out, 42*x_in)


@pytest.mark.skipif(not does_lpy_support_knl_callables(), reason="loopy does not"
        " support calling kernels")
def test_call_loopy_with_parametric_sizes(ctx_factory):

    x_in = np.random.rand(10, 4)

    from pytato.loopy import call_loopy

    queue = cl.CommandQueue(ctx_factory())

    m = pt.make_size_param("M")
    n = pt.make_size_param("N")
    x = pt.make_placeholder(shape=(m, n), dtype=np.float64, name="x")
    y = 3*x

    knl = lp.make_kernel(
            "{[i, j]: 0<=i<m and 0<=j<n}",
            """
            Z[i] = 7*sum(j, Y[i, j])
            """, name="callee", lang_version=(2018, 2))

    loopyfunc = call_loopy(knl, bindings={"Y": y, "m": m, "n": n})
    z = loopyfunc["Z"]

    evt, (z_out, ) = pt.generate_loopy(2*z, cl_device=queue.device)(queue, x=x_in)
    np.testing.assert_allclose(z_out, 42*(x_in.sum(axis=1)))


@pytest.mark.skipif(not does_lpy_support_knl_callables(), reason="loopy does not"
        " support calling kernels")
def test_call_loopy_with_scalar_array_inputs(ctx_factory):
    import loopy as lp
    from numpy.random import default_rng
    from pytato.loopy import call_loopy

    ctx = ctx_factory()
    queue = cl.CommandQueue(ctx)
    rng = default_rng()
    x_in = rng.random(size=())

    knl = lp.make_kernel(
        "{:}",
        """
        y = 2*x
        """)

    x = pt.make_placeholder(name="x", shape=(), dtype=float)
    y = call_loopy(knl, {"x": 3*x})["y"]

    evt, (out,) = pt.generate_loopy(y, cl_device=queue.device)(queue, x=x_in)
    np.testing.assert_allclose(out, 6*x_in)
=======
@pytest.mark.parametrize("axis", (None, 1, 0))
@pytest.mark.parametrize("redn", ("sum", "amax", "amin", "prod"))
@pytest.mark.parametrize("shape", [(2, 2), (1, 2, 1), (3, 4, 5)])
def test_reductions(ctx_factory, axis, redn, shape):
    queue = cl.CommandQueue(ctx_factory())

    from numpy.random import default_rng
    rng = default_rng()
    x_in = rng.random(size=shape)

    x = pt.make_data_wrapper(x_in)
    np_func = getattr(np, redn)
    pt_func = getattr(pt, redn)
    prg = pt.generate_loopy(pt_func(x, axis=axis), cl_device=queue.device)

    evt, (out,) = prg(queue)

    assert np.all(abs(1 - out/np_func(x_in, axis)) < 1e-15)
>>>>>>> ed88555b


if __name__ == "__main__":
    if len(sys.argv) > 1:
        exec(sys.argv[1])
    else:
        from pytest import main
        main([__file__])

# vim: filetype=pyopencl:fdm=marker<|MERGE_RESOLUTION|>--- conflicted
+++ resolved
@@ -604,7 +604,6 @@
     np.testing.assert_allclose(y, np_func(x1_in, x2_in), rtol=1e-6)
 
 
-<<<<<<< HEAD
 @pytest.mark.skipif(not does_lpy_support_knl_callables(), reason="loopy does not"
         " support calling kernels")
 def test_call_loopy(ctx_factory):
@@ -723,7 +722,7 @@
 
     evt, (out,) = pt.generate_loopy(y, cl_device=queue.device)(queue, x=x_in)
     np.testing.assert_allclose(out, 6*x_in)
-=======
+
 @pytest.mark.parametrize("axis", (None, 1, 0))
 @pytest.mark.parametrize("redn", ("sum", "amax", "amin", "prod"))
 @pytest.mark.parametrize("shape", [(2, 2), (1, 2, 1), (3, 4, 5)])
@@ -742,7 +741,6 @@
     evt, (out,) = prg(queue)
 
     assert np.all(abs(1 - out/np_func(x_in, axis)) < 1e-15)
->>>>>>> ed88555b
 
 
 if __name__ == "__main__":
