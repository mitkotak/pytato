#!/usr/bin/env python

__copyright__ = """Copyright (C) 2020 Andreas Kloeckner
Copyright (C) 2021 Kaushik Kulkarni
Copyright (C) 2021 University of Illinois Board of Trustees
"""

__license__ = """
Permission is hereby granted, free of charge, to any person obtaining a copy
of this software and associated documentation files (the "Software"), to deal
in the Software without restriction, including without limitation the rights
to use, copy, modify, merge, publish, distribute, sublicense, and/or sell
copies of the Software, and to permit persons to whom the Software is
furnished to do so, subject to the following conditions:

The above copyright notice and this permission notice shall be included in
all copies or substantial portions of the Software.

THE SOFTWARE IS PROVIDED "AS IS", WITHOUT WARRANTY OF ANY KIND, EXPRESS OR
IMPLIED, INCLUDING BUT NOT LIMITED TO THE WARRANTIES OF MERCHANTABILITY,
FITNESS FOR A PARTICULAR PURPOSE AND NONINFRINGEMENT. IN NO EVENT SHALL THE
AUTHORS OR COPYRIGHT HOLDERS BE LIABLE FOR ANY CLAIM, DAMAGES OR OTHER
LIABILITY, WHETHER IN AN ACTION OF CONTRACT, TORT OR OTHERWISE, ARISING FROM,
OUT OF OR IN CONNECTION WITH THE SOFTWARE OR THE USE OR OTHER DEALINGS IN
THE SOFTWARE.
"""

import sys

import numpy as np
import pytest

import pytato as pt

from pyopencl.tools import (  # noqa
        pytest_generate_tests_for_pyopencl as pytest_generate_tests)


def test_matmul_input_validation():
    a = pt.make_placeholder(name="a", shape=(10, 10), dtype=np.float64)
    b = pt.make_placeholder(name="b", shape=(20, 10), dtype=np.float64)

    with pytest.raises(ValueError):
        a @ b

    c = pt.make_placeholder(name="c", shape=(), dtype=np.float64)
    with pytest.raises(ValueError):
        c @ c

    n = pt.make_size_param("n")
    d = pt.make_placeholder(name="d", shape=(n, n), dtype=np.float64)
    d @ d


def test_roll_input_validation():
    a = pt.make_placeholder(name="a", shape=(10, 10), dtype=np.float64)
    pt.roll(a, 1, axis=0)

    with pytest.raises(ValueError):
        pt.roll(a, 1, axis=2)

    with pytest.raises(ValueError):
        pt.roll(a, 1, axis=-1)


def test_transpose_input_validation():
    a = pt.make_placeholder(name="a", shape=(10, 10), dtype=np.float64)
    pt.transpose(a)

    with pytest.raises(ValueError):
        pt.transpose(a, (2, 0, 1))

    with pytest.raises(ValueError):
        pt.transpose(a, (1, 1))

    with pytest.raises(ValueError):
        pt.transpose(a, (0,))


def test_slice_input_validation():
    a = pt.make_placeholder(name="a", shape=(10, 10, 10), dtype=np.float64)

    a[0]
    a[0, 0]
    a[0, 0, 0]

    with pytest.raises(IndexError):
        a[0, 0, 0, 0]

    with pytest.raises(IndexError):
        a[10]


def test_index_type_validation():
    a = pt.make_placeholder(name="a", shape=(10,), dtype=np.float64)

    idx = pt.make_placeholder(name="idx", shape=(5,), dtype=np.int8)
    a[idx]

    idx = pt.make_placeholder(name="idx", shape=(5,), dtype=np.uint8)
    a[idx]

    idx = pt.make_placeholder(name="idx", shape=(5,), dtype=np.float64)
    with pytest.raises(IndexError):
        a[idx]


def test_stack_input_validation():
    x = pt.make_placeholder(name="x", shape=(10, 10), dtype=np.float64)
    y = pt.make_placeholder(name="y", shape=(1, 10), dtype=np.float64)

    assert pt.stack((x, x, x), axis=0).shape == (3, 10, 10)

    pt.stack((x,), axis=0)
    pt.stack((x,), axis=1)

    with pytest.raises(ValueError):
        pt.stack(())

    with pytest.raises(ValueError):
        pt.stack((x, y))

    with pytest.raises(ValueError):
        pt.stack((x, x), axis=3)


@pytest.mark.xfail  # Unnamed placeholders should be used via pt.bind
def test_make_placeholder_noname():
    x = pt.make_placeholder("x", shape=(10, 4), dtype=float)
    y = 2*x

    knl = pt.generate_loopy(y).kernel

    assert x.name in knl.arg_dict
    assert x.name in knl.get_read_variables()


def test_zero_length_arrays():
    x = pt.make_placeholder("x", shape=(0, 4), dtype=float)
    y = 2*x

    assert y.shape == (0, 4)

    knl = pt.generate_loopy(y).kernel
    assert all(dom.is_empty() for dom in knl.domains if dom.total_dim() != 0)


def test_concatenate_input_validation():
    x = pt.make_placeholder(name="x", shape=(10, 10), dtype=np.float64)
    y = pt.make_placeholder(name="y", shape=(1, 10), dtype=np.float64)

    assert pt.concatenate((x, x, x), axis=0).shape == (30, 10)
    assert pt.concatenate((x, y), axis=0).shape == (11, 10)

    pt.concatenate((x,), axis=0)
    pt.concatenate((x,), axis=1)

    with pytest.raises(ValueError):
        pt.concatenate(())

    with pytest.raises(ValueError):
        pt.concatenate((x, y), axis=1)

    with pytest.raises(ValueError):
        pt.concatenate((x, x), axis=3)


def test_reshape_input_validation():
    x = pt.make_placeholder("x", shape=(3, 3, 4), dtype=np.float64)

    assert pt.reshape(x, (-1,)).shape == (36,)
    assert pt.reshape(x, (-1, 6)).shape == (6, 6)
    assert pt.reshape(x, (4, -1)).shape == (4, 9)
    assert pt.reshape(x, (36, -1)).shape == (36, 1)

    with pytest.raises(ValueError):
        # 36 not a multiple of 25
        pt.reshape(x, (5, 5))

    with pytest.raises(ValueError):
        # 2 unknown dimensions
        pt.reshape(x, (-1, -1, 3))

    # Reporter by alexfikl
    # See https://github.com/inducer/pytato/issues/157
    x = pt.make_placeholder("x", shape=(0,), dtype=np.float64)
    assert pt.reshape(x, (128, 0, 17)).shape == (128, 0, 17)


def test_binary_op_dispatch():
    class Foo:
        def __add__(self, other):
            if isinstance(other, pt.Array):
                return "bar"

            return NotImplemented

        def __radd__(self, other):
            if isinstance(other, pt.Array):
                return "baz"

            return NotImplemented

    x = pt.make_placeholder(name="x", shape=(10,), dtype=float)
    assert Foo() + x == "bar"
    assert x + Foo() == "baz"


def test_same_placeholder_name_raises():
    from pytato.diagnostic import NameClashError
    x = pt.make_placeholder(name="arr", shape=(10, 4), dtype=float)
    y = pt.make_placeholder(name="arr", shape=(10, 4), dtype=float)

    with pytest.raises(NameClashError):
        pt.generate_loopy(x+y)

    n1 = pt.make_size_param("n")
    n2 = pt.make_size_param("n")
    x = pt.make_placeholder(name="arr", shape=(n1, n2), dtype=float)
    with pytest.raises(NameClashError):
        pt.generate_loopy(2*x)


def test_einsum_error_handling():
    with pytest.raises(ValueError):
        # operands not enough
        pt.einsum("ij,j->j", pt.make_placeholder("x", (2, 2), float))

    with pytest.raises(ValueError):
        # double index use in the out spec.
        pt.einsum("ij,j->jj", ("a", "b"))


def test_accessing_dict_of_named_arrays_validation():
    x = pt.make_placeholder(name="x", shape=10, dtype=float)
    y1y2 = pt.make_dict_of_named_arrays({"y1": 2*x, "y2": 3*x})

    assert isinstance(y1y2["y1"], pt.array.NamedArray)
    assert y1y2["y1"].shape == (2*x).shape
    assert y1y2["y1"].dtype == (2*x).dtype


def test_call_loopy_shape_inference():
    from pytato.loopy import call_loopy
    from pytato.utils import are_shapes_equal
    import loopy as lp

    knl = lp.make_kernel(
            ["{[i, j]: 0<=i<(2*n + 3*m + 2) and 0<=j<(6*n + 4*m + 3)}",
             "{[ii, jj]: 0<=ii<m and 0<=jj<n}"],
            """
            <> tmp = sum([i, j], A[i, j])
            out[ii, jj] = tmp*(ii + jj)
            """, lang_version=(2018, 2))

    # {{{ variant 1

    A = pt.make_placeholder(name="x", shape=(20, 37), dtype=np.float64)  # noqa: N806
    y = call_loopy(knl, {"A": A})["out"]
    assert are_shapes_equal(y.shape, (4, 3))

    # }}}

    # {{{ variant 2

    n1 = pt.make_size_param("n1")
    n2 = pt.make_size_param("n2")
    A = pt.make_placeholder(name="x",  # noqa: N806
                            shape=(4*n1 + 6*n2 + 2, 12*n1 + 8*n2 + 3),
                            dtype=np.float64)

    y = call_loopy(knl, {"A": A})["out"]
    assert are_shapes_equal(y.shape, (2*n2, 2*n1))

    # }}}


def test_tagging_array():
    from pytools.tag import Tag

    class BestArrayTag(Tag):
        """
        Best array known to humankind.
        """

    x = pt.make_placeholder(shape=(42, 1729), dtype=float, name="x")
    y = x.tagged(BestArrayTag())
    assert any(isinstance(tag, BestArrayTag) for tag in y.tags)


def test_dict_of_named_arrays_comparison():
    # See https://github.com/inducer/pytato/pull/137
    x = pt.make_placeholder("x", (10, 4), float)
    dict1 = pt.make_dict_of_named_arrays({"out": 2 * x})
    dict2 = pt.make_dict_of_named_arrays({"out": 2 * x})
    dict3 = pt.make_dict_of_named_arrays({"not_out": 2 * x})
    dict4 = pt.make_dict_of_named_arrays({"out": 3 * x})
    assert dict1 == dict2
    assert dict1 != dict3
    assert dict1 != dict4


def test_toposortmapper():
    n = pt.make_size_param("n")
    array = pt.make_placeholder(name="array", shape=n, dtype=np.float64)
    stack = pt.stack([array, 2*array, array + 6])
    y = stack @ stack.T

    tm = pt.transform.TopoSortMapper()
    tm(y)

    from pytato.array import (AxisPermutation, IndexLambda,
                              Placeholder, Einsum, SizeParam, Stack)

    assert isinstance(tm.topological_order[0], SizeParam)
    assert isinstance(tm.topological_order[1], Placeholder)
    assert isinstance(tm.topological_order[2], IndexLambda)
    assert isinstance(tm.topological_order[3], IndexLambda)
    assert isinstance(tm.topological_order[4], Stack)
    assert isinstance(tm.topological_order[5], AxisPermutation)
    assert isinstance(tm.topological_order[6], Einsum)


def test_userscollector():
    from testlib import RandomDAGContext, make_random_dag
    from pytato.transform import UsersCollector, reverse_graph

    # Check that nodes without users are correctly reversed
    array = pt.make_placeholder(name="array", shape=1, dtype=np.int64)
    y = array+1

    uc = UsersCollector()
    uc(y)
    rev_graph = reverse_graph(uc.node_to_users)
    rev_graph2 = reverse_graph(reverse_graph(rev_graph))

    assert reverse_graph(rev_graph2) == uc.node_to_users

    # Test random DAGs
    axis_len = 5

    for i in range(100):
        rdagc = RandomDAGContext(np.random.default_rng(seed=i),
                axis_len=axis_len, use_numpy=False)

        dag = make_random_dag(rdagc)

        uc = UsersCollector()
        uc(dag)

        rev_graph = reverse_graph(uc.node_to_users)
        rev_graph2 = reverse_graph(reverse_graph(rev_graph))

        assert rev_graph2 == rev_graph


def test_asciidag():
    n = pt.make_size_param("n")
    array = pt.make_placeholder(name="array", shape=n, dtype=np.float64)
    stack = pt.stack([array, 2*array, array + 6])
    y = stack @ stack.T

    from pytato import get_ascii_graph

    res = get_ascii_graph(y, use_color=False)

    ref_str = r"""* Inputs
*-.   Placeholder
|\ \
* | | IndexLambda
| |/
|/|
| * IndexLambda
|/
*   Stack
|\
* | AxisPermutation
|/
* Einsum
* Outputs
"""

    assert res == ref_str


def test_linear_complexity_inequality():
    # See https://github.com/inducer/pytato/issues/163
    import pytato as pt
    from pytato.equality import EqualityComparer
    from numpy.random import default_rng

    def construct_intestine_graph(depth=100, seed=0):
        rng = default_rng(seed)
        x = pt.make_placeholder("x", shape=(10,), dtype=float)

        for _ in range(depth):
            coeff1, coeff2 = rng.integers(0, 10, 2)
            x = coeff1 * x + coeff2 * x

        return x

    graph1 = construct_intestine_graph()
    graph2 = construct_intestine_graph()
    graph3 = construct_intestine_graph(seed=3)

    assert EqualityComparer()(graph1, graph2)
    assert EqualityComparer()(graph2, graph1)
    assert not EqualityComparer()(graph1, graph3)
    assert not EqualityComparer()(graph2, graph3)


@pytest.mark.parametrize("spec,argshapes", ([("im,mj,km->ijk",
                                              [(3, 3)]*3),

                                             ("ik,kj->ij",  # A @ B
                                              [(4, 3), (3, 5)]),

                                             ("ij,ij->ij",  # A * B
                                              [(4, 4)]*2),

                                             ("ij,ji->ij",  # A * B.T
                                              [(4, 4)]*2),

                                             ("ij,kj->ik",  # inner(A, B)
                                              [(4, 4)]*2),

                                             ("ij,j->j",    # A @ x
                                              [(4, 4), (4,)]),

                                             ("ij->ij",  # identity
                                              [(10, 4)]),

                                             ("ij->ji",  # transpose
                                              [(10, 4)]),

                                             ("ii->i",  # diag
                                              [(5, 5)]),

                                             (" ij ->  ",  # np.sum
                                              [(10, 4)]),
                                             ("dij,ej,ej,dej->ei",  # diff: curvimesh
                                              [(2, 10, 10), (100, 10),
                                               (100, 10), (2, 100, 10)]),

                                             ("dij,ej,ej,dej->ei",  # diff: simplex
                                              [(2, 10, 10), (100, 1),
                                               (100, 1), (2, 100, 10)]),

                                             ("ij,ij->ij",  # broadcasting
                                              [(1, 3), (3, 1)]),
                                             ]))
def test_einsum_is_similar_to_subscript(spec, argshapes):
    operands = [pt.make_placeholder(name=f"arg_{iarg}",
                                    shape=argshape,
                                    dtype=np.int32)
                for iarg, argshape in enumerate(argshapes)]
    expr = pt.einsum(spec, *operands)
    assert pt.analysis.is_einsum_similar_to_subscript(expr, spec)


def test_array_dot_repr():
    x = pt.make_placeholder("x", (10, 4), np.int64)
    y = pt.make_placeholder("y", (10, 4), np.int64)

    def _assert_stripped_repr(ary: pt.Array, expected_repr: str):
        expected_str = "".join([c for c in repr(ary) if c not in [" ", "\n"]])
        result_str = "".join([c for c in expected_repr if c not in [" ", "\n"]])
        assert expected_str == result_str

    _assert_stripped_repr(
        3*x + 4*y,
        """
IndexLambda(
    expr=Sum((Subscript(Variable('_in0'),
                        (Variable('_0'), Variable('_1'))),
              Subscript(Variable('_in1'),
                        (Variable('_0'), Variable('_1'))))),
    shape=(10, 4),
    dtype='int64',
    bindings={'_in0': IndexLambda(expr=Product((3, Subscript(Variable('_in1'),
                                                             (Variable('_0'),
                                                              Variable('_1'))))),
                                  shape=(10, 4),
                                  dtype='int64',
                                  bindings={'_in1': Placeholder(shape=(10, 4),
                                                                dtype='int64',
                                                                name='x')}),
              '_in1': IndexLambda(expr=Product((4, Subscript(Variable('_in1'),
                                                             (Variable('_0'),
                                                              Variable('_1'))))),
                                  shape=(10, 4),
                                  dtype='int64',
                                  bindings={'_in1': Placeholder(shape=(10, 4),
                                                                dtype='int64',
                                                                name='y')})})""")

    _assert_stripped_repr(
        pt.roll(x.reshape(2, 20).reshape(-1), 3),
        """
Roll(
    array=Reshape(array=Reshape(array=Placeholder(shape=(10, 4),
                                                  dtype='int64',
                                                  name='x'),
                                newshape=(2, 20),
                                order='C'),
                  newshape=(40),
                  order='C'),
    shift=3, axis=0)""")
    _assert_stripped_repr(y * pt.not_equal(x, 3),
                          """
IndexLambda(
    expr=Product((Subscript(Variable('_in0'),
                            (Variable('_0'), Variable('_1'))),
                  Subscript(Variable('_in1'),
                            (Variable('_0'), Variable('_1'))))),
    shape=(10, 4),
    dtype='int64',
    bindings={'_in0': Placeholder(shape=(10, 4), dtype='int64', name='y'),
              '_in1': IndexLambda(
                  expr=Comparison(Subscript(Variable('_in0'),
                                            (Variable('_0'), Variable('_1'))),
                                  '!=',
                                  3),
                  shape=(10, 4),
                  dtype=<class 'numpy.bool_'>,
                  bindings={'_in0': Placeholder(shape=(10, 4),
                                                dtype='int64',
                                                name='x')})})""")
    _assert_stripped_repr(
        x[y[:, 2:3], x[2, :]],
        """
AdvancedIndexInContiguousAxes(
    array=Placeholder(shape=(10, 4), dtype='int64', name='x'),
    indices=(BasicIndex(array=Placeholder(shape=(10, 4),
                                          dtype='int64',
                                          name='y'),
                        indices=(NormalizedSlice(start=0, stop=10, step=1),
                                 NormalizedSlice(start=2, stop=3, step=1))),
             BasicIndex(array=Placeholder(shape=(10, 4),
                                          dtype='int64',
                                          name='x'),
                        indices=(2, NormalizedSlice(start=0, stop=4, step=1)))))""")

    _assert_stripped_repr(
        pt.stack([x[y[:, 2:3], x[2, :]].T, y[x[:, 2:3], y[2, :]].T]),
        """
Stack(
    arrays=(
        AxisPermutation(
            array=AdvancedIndexInContiguousAxes(
                array=Placeholder(shape=(10, 4),
                                  dtype='int64',
                                  name='x'),
                indices=(BasicIndex(array=(...),
                                    indices=(NormalizedSlice(start=0,
                                                             stop=10,
                                                             step=1),
                                             NormalizedSlice(start=2,
                                                             stop=3,
                                                             step=1))),
                         BasicIndex(array=(...),
                                    indices=(2,
                                             NormalizedSlice(start=0,
                                                             stop=4,
                                                             step=1))))),
            axis_permutation=(1, 0)),
        AxisPermutation(array=AdvancedIndexInContiguousAxes(
            array=Placeholder(shape=(10,
                                     4),
                              dtype='int64',
                              name='y'),
            indices=(BasicIndex(array=(...),
                                indices=(NormalizedSlice(start=0,
                                                         stop=10,
                                                         step=1),
                                         NormalizedSlice(start=2,
                                                         stop=3,
                                                         step=1))),
                     BasicIndex(array=(...),
                                indices=(2,
                                         NormalizedSlice(start=0,
                                                         stop=4,
                                                         step=1))))),
                        axis_permutation=(1, 0))), axis=0)
    """)


def test_repr_array_is_deterministic():

    from testlib import RandomDAGContext, make_random_dag

    axis_len = 5
    for i in range(50):
        rdagc = RandomDAGContext(np.random.default_rng(seed=i),
                                 axis_len=axis_len, use_numpy=False)
        dag = make_random_dag(rdagc)
        assert repr(dag) == repr(dag)


def test_nodecountmapper():
    from testlib import RandomDAGContext, make_random_dag
    from pytato.analysis import get_num_nodes

    axis_len = 5

    for i in range(10):
        rdagc = RandomDAGContext(np.random.default_rng(seed=i),
                                 axis_len=axis_len, use_numpy=False)
        dag = make_random_dag(rdagc)

        # Subtract 1 since NodeCountMapper counts an extra one for DictOfNamedArrays.
        assert get_num_nodes(dag)-1 == len(pt.transform.DependencyMapper()(dag))


def test_rec_get_user_nodes():
    x1 = pt.make_placeholder("x1", shape=(10, 4), dtype=np.float64)
    x2 = pt.make_placeholder("x2", shape=(10, 4), dtype=np.float64)

    expr = pt.make_dict_of_named_arrays({"out1": 2 * x1,
                                         "out2": 7 * x1 + 3 * x2})

    assert (pt.transform.rec_get_user_nodes(expr, x1)
            == frozenset({2 * x1, 7*x1, 7*x1 + 3 * x2, expr}))
    assert (pt.transform.rec_get_user_nodes(expr, x2)
            == frozenset({3 * x2, 7*x1 + 3 * x2, expr}))


def test_rec_get_user_nodes_linear_complexity():

    def construct_intestine_graph(depth=100, seed=0):
        from numpy.random import default_rng
        rng = default_rng(seed)
        x = pt.make_placeholder("x", shape=(10,), dtype=float)
        y = x

        for _ in range(depth):
            coeff1, coeff2 = rng.integers(0, 10, 2)
            y = coeff1 * y + coeff2 * y

        return y, x

    expected_result = set()

    class SubexprRecorder(pt.transform.CachedWalkMapper):
        def post_visit(self, expr):
            if not isinstance(expr, pt.Placeholder):
                expected_result.add(expr)
            else:
                assert expr.name == "x"

    expr, inp = construct_intestine_graph()
    result = pt.transform.rec_get_user_nodes(expr, inp)
    SubexprRecorder()(expr)

    assert (expected_result == result)


def test_tag_user_nodes_linear_complexity():
    from numpy.random import default_rng

    def construct_intestine_graph(depth=100, seed=0):
        rng = default_rng(seed)
        x = pt.make_placeholder("x", shape=(10,), dtype=float)
        y = x

        for _ in range(depth):
            coeff1, coeff2 = rng.integers(0, 10, 2)
            y = coeff1 * y + coeff2 * y

        return y, x

    expr, inp = construct_intestine_graph()
    user_collector = pt.transform.UsersCollector()
    user_collector(expr)

    expected_result = {}

    class ExpectedResultComputer(pt.transform.CachedWalkMapper):
        def post_visit(self, expr):
            expected_result[expr] = {"foo"}

    expr, inp = construct_intestine_graph()
    result = pt.transform.tag_user_nodes(user_collector.node_to_users, "foo", inp)
    ExpectedResultComputer()(expr)

    assert expected_result == result


def test_basic_index_equality_traverses_underlying_arrays():
    # to test bug in pytato which didn't account underlying arrays
    a = pt.make_placeholder("a", (10,), float)
    b = pt.make_placeholder("b", (10,), float)
    assert a[0] != b[0]


def test_idx_lambda_to_hlo():
    from pytato.raising import index_lambda_to_high_level_op
    from pytato.raising import (BinaryOp, BinaryOpType, FullOp, ReduceOp,
                                C99CallOp, BroadcastOp)
    from pyrsistent import pmap
    from pytato.reductions import (SumReductionOperation,
                                   ProductReductionOperation)

    a = pt.make_placeholder("a", (10, 4), dtype=np.float64)
    b = pt.make_placeholder("b", (10, 4), dtype=np.float64)

    assert index_lambda_to_high_level_op(a + b) == BinaryOp(BinaryOpType.ADD,
                                                            a, b)
    assert index_lambda_to_high_level_op(a / 42) == BinaryOp(BinaryOpType.TRUEDIV,
                                                             a, 42)
    assert index_lambda_to_high_level_op(42 * a) == BinaryOp(BinaryOpType.MULT,
                                                             42, a)
    assert index_lambda_to_high_level_op(a ** b) == BinaryOp(BinaryOpType.POWER,
                                                             a, b)
    assert index_lambda_to_high_level_op(a - b) == BinaryOp(BinaryOpType.SUB,
                                                            a, b)
    assert (index_lambda_to_high_level_op(a & b)
            == BinaryOp(BinaryOpType.BITWISE_AND, a, b))
    assert (index_lambda_to_high_level_op(a ^ b)
            == BinaryOp(BinaryOpType.BITWISE_XOR, a, b))
    assert (index_lambda_to_high_level_op(a | b)
            == BinaryOp(BinaryOpType.BITWISE_OR, a, b))
    assert (index_lambda_to_high_level_op(pt.equal(a, b))
            == BinaryOp(BinaryOpType.EQUAL, a, b))
    assert (index_lambda_to_high_level_op(pt.not_equal(a, b))
            == BinaryOp(BinaryOpType.NOT_EQUAL, a, b))
    assert (index_lambda_to_high_level_op(pt.less(a, b))
            == BinaryOp(BinaryOpType.LESS, a, b))
    assert (index_lambda_to_high_level_op(pt.less_equal(a, b))
            == BinaryOp(BinaryOpType.LESS_EQUAL, a, b))
    assert (index_lambda_to_high_level_op(pt.greater(a, b))
            == BinaryOp(BinaryOpType.GREATER, a, b))
    assert (index_lambda_to_high_level_op(pt.greater_equal(a, b))
            == BinaryOp(BinaryOpType.GREATER_EQUAL, a, b))

    assert index_lambda_to_high_level_op(pt.zeros(6)) == FullOp(0)
    assert (index_lambda_to_high_level_op(pt.sum(b, axis=1))
            == ReduceOp(SumReductionOperation(),
                        b,
                        pmap({1: "_r0"})))
    assert (index_lambda_to_high_level_op(pt.prod(a))
            == ReduceOp(ProductReductionOperation(),
                        a,
                        {0: "_r0",
                         1: "_r1"}))
    assert index_lambda_to_high_level_op(pt.sinh(a)) == C99CallOp("sinh", (a,))
    assert index_lambda_to_high_level_op(pt.arctan2(b, a)) == C99CallOp("atan2",
                                                                        (b, a))
    assert (index_lambda_to_high_level_op(pt.broadcast_to(a, (100, 10, 4)))
            == BroadcastOp(a))

    hlo = index_lambda_to_high_level_op(np.nan * a)
    assert isinstance(hlo, BinaryOp)
    assert hlo.binary_op == BinaryOpType.MULT
    assert np.isnan(hlo.x1)
    assert hlo.x2 is a


def test_deduplicate_data_wrappers():
    from pytato.transform import CachedWalkMapper, deduplicate_data_wrappers

    class DataWrapperCounter(CachedWalkMapper):
        def __init__(self):
            self.count = 0
            super().__init__()

        def map_data_wrapper(self, expr):
            self.count += 1
            return super().map_data_wrapper(expr)

    def count_data_wrappers(expr):
        dwc = DataWrapperCounter()
        dwc(expr)
        return dwc.count

    a = pt.make_data_wrapper(np.arange(27))
    b = pt.make_data_wrapper(np.arange(27))
    c = pt.make_data_wrapper(a.data.view())
    d = pt.make_data_wrapper(np.arange(1, 28))

    res = a+b+c+d

    assert count_data_wrappers(res) == 4

    dd_res = deduplicate_data_wrappers(res)

    assert count_data_wrappers(dd_res) == 3


def test_einsum_dot_axes_has_correct_dim():
    # before 'pytato@895bae5', this test would fail because of incorrect
    # default 'Einsum.axes' instantiation.
    a = pt.make_placeholder("a", (10, 10), "float64")
    b = pt.make_placeholder("b", (10, 10), "float64")
    einsum = pt.einsum("ij,jk   ->    ik", a, b)
    assert len(einsum.axes) == einsum.ndim


def test_pickling_and_unpickling_is_equal():
    from testlib import RandomDAGContext, make_random_dag
    import pickle
    from pytools import UniqueNameGenerator
    axis_len = 5

    for i in range(50):
        print(i)  # progress indicator

        seed = 120 + i
        rdagc_pt = RandomDAGContext(np.random.default_rng(seed=seed),
                                    axis_len=axis_len, use_numpy=False)

        dag = pt.make_dict_of_named_arrays({"out": make_random_dag(rdagc_pt)})

        # {{{ convert data-wrappers to placeholders

        vng = UniqueNameGenerator()

        def make_dws_placeholder(expr):
            if isinstance(expr, pt.DataWrapper):
                return pt.make_placeholder(vng("_pt_ph"),
                                           expr.shape, expr.dtype)
            else:
                return expr

        dag = pt.transform.map_and_copy(dag, make_dws_placeholder)

        # }}}

        assert pickle.loads(pickle.dumps(dag)) == dag

    # {{{ adds an example which guarantees NaN in expression tree

    # pytato<=d015f914 used IEEE-representation of NaN in its expression graphs
    # and since NaN != NaN the following assertions would fail.

    x = pt.make_placeholder("x", shape=(10, 4), dtype="float64")
    expr = pt.maximum(2*x, 3*x)

    assert pickle.loads(pickle.dumps(expr)) == expr

    expr = pt.full((10, 4), np.nan)
    assert pickle.loads(pickle.dumps(expr)) == expr

    # }}}


def test_adv_indexing_into_zero_long_axes():
    # See https://github.com/inducer/meshmode/issues/321#issuecomment-1105577180
    n = pt.make_size_param("n")

    with pytest.raises(IndexError):
        a = pt.make_placeholder("a", shape=(0, 10), dtype="float64")
        idx = pt.zeros(5, dtype=np.int64)
        a[idx]

    with pytest.raises(IndexError):
        a = pt.make_placeholder("a", shape=(n-n, 10), dtype="float64")
        idx = pt.zeros(5, dtype=np.int64)
        a[idx]

    with pytest.raises(IndexError):
        a = pt.make_placeholder("a", shape=(n-n-2, 10), dtype="float64")
        idx = pt.zeros(5, dtype=np.int64)
        a[idx]

    # {{{ no index error => sanity checks are working fine

    a = pt.make_placeholder("a", shape=(n-n+1, 10), dtype="float64")
    idx = pt.zeros(5, dtype=np.int64)
    a[idx]

    # }}}

    # {{{ indexer array is of zero size => should be fine

    a = pt.make_placeholder("a", shape=(n-n, 10), dtype="float64")
    idx = pt.zeros((0, 10), dtype=np.int64)
    a[idx]

    a = pt.make_placeholder("a", shape=(n-n, 10), dtype="float64")
    idx = pt.zeros((n-n, 10), dtype=np.int64)
    a[idx]

    # }}}


<<<<<<< HEAD
def test_tagcountmapper():
    from testlib import RandomDAGContext, make_random_dag
    from pytato.analysis import get_num_tags_of_type, get_num_nodes
    from pytools.tag import Tag

    class NonExistentTag(Tag):
        pass

    class ExistentTag(Tag):
        pass

    seed = 199
    axis_len = 3

    rdagc_pt = RandomDAGContext(np.random.default_rng(seed=seed),
                                    axis_len=axis_len, use_numpy=False)

    out = make_random_dag(rdagc_pt).tagged(ExistentTag())

    dag = pt.make_dict_of_named_arrays({"out": out})

    # get_num_nodes() returns an extra DictOfNamedArrays node
    assert get_num_tags_of_type(dag, frozenset()) == get_num_nodes(dag)-1

    assert get_num_tags_of_type(dag, NonExistentTag()) == 0
    assert get_num_tags_of_type(dag, frozenset((ExistentTag(),))) == 1
    assert get_num_tags_of_type(dag,
        frozenset((ExistentTag(), NonExistentTag()))) == 0
=======
def test_expand_dims_input_validate():
    a = pt.make_placeholder("x", (10, 4), dtype="float64")

    assert pt.expand_dims(a, (0, 2, 4)).shape == (1, 10, 1, 4, 1)
    assert pt.expand_dims(a, (-5, -3, -1)).shape == (1, 10, 1, 4, 1)
    assert pt.expand_dims(a, (-3)).shape == (1, 10, 4)

    with pytest.raises(ValueError):
        pt.expand_dims(a, (3, 3))

    with pytest.raises(ValueError):
        pt.expand_dims(a, (0, 2, 5))

    with pytest.raises(ValueError):
        pt.expand_dims(a, -4)
>>>>>>> a59d3d34


if __name__ == "__main__":
    if len(sys.argv) > 1:
        exec(sys.argv[1])
    else:
        from pytest import main
        main([__file__])

# vim: fdm=marker<|MERGE_RESOLUTION|>--- conflicted
+++ resolved
@@ -884,7 +884,6 @@
     # }}}
 
 
-<<<<<<< HEAD
 def test_tagcountmapper():
     from testlib import RandomDAGContext, make_random_dag
     from pytato.analysis import get_num_tags_of_type, get_num_nodes
@@ -913,7 +912,8 @@
     assert get_num_tags_of_type(dag, frozenset((ExistentTag(),))) == 1
     assert get_num_tags_of_type(dag,
         frozenset((ExistentTag(), NonExistentTag()))) == 0
-=======
+
+
 def test_expand_dims_input_validate():
     a = pt.make_placeholder("x", (10, 4), dtype="float64")
 
@@ -929,7 +929,6 @@
 
     with pytest.raises(ValueError):
         pt.expand_dims(a, -4)
->>>>>>> a59d3d34
 
 
 if __name__ == "__main__":
